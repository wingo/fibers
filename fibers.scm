;; Fibers: cooperative, event-driven user-space threads.

;;;; Copyright (C) 2016 Free Software Foundation, Inc.
;;;;
;;;; This library is free software; you can redistribute it and/or
;;;; modify it under the terms of the GNU Lesser General Public
;;;; License as published by the Free Software Foundation; either
;;;; version 3 of the License, or (at your option) any later version.
;;;;
;;;; This library is distributed in the hope that it will be useful,
;;;; but WITHOUT ANY WARRANTY; without even the implied warranty of
;;;; MERCHANTABILITY or FITNESS FOR A PARTICULAR PURPOSE.  See the GNU
;;;; Lesser General Public License for more details.
;;;;
;;;; You should have received a copy of the GNU Lesser General Public
;;;; License along with this library; if not, write to the Free Software
;;;; Foundation, Inc., 51 Franklin Street, Fifth Floor, Boston, MA 02110-1301 USA
;;;;

(define-module (fibers)
  #:use-module (ice-9 match)
  #:use-module (ice-9 atomic)
  #:use-module (fibers scheduler)
  #:use-module (fibers repl)
  #:use-module (fibers timers)
  #:use-module (fibers interrupts)
  #:use-module (fibers posix-clocks)
  #:use-module (fibers config)
  #:use-module (ice-9 threads)
  #:use-module ((ice-9 ports internal)
                #:select (port-read-wait-fd port-write-wait-fd))
  #:use-module (ice-9 suspendable-ports)
  #:export (run-fibers spawn-fiber)
  #:re-export (sleep))

<<<<<<< HEAD
=======
(init-posix-clocks)

>>>>>>> dc157762
(define (wait-for-readable port)
  (suspend-current-task
   (lambda (sched k)
     (schedule-task-when-fd-readable sched (port-read-wait-fd port) k))))
(define (wait-for-writable port)
  (suspend-current-task
   (lambda (sched k)
     (schedule-task-when-fd-writable sched (port-write-wait-fd port) k))))

(define-syntax-rule (with-affinity affinity exp ...)
  (let ((saved #f))
    (dynamic-wind
      (lambda ()
        (set! saved (getaffinity 0))
        (setaffinity 0 affinity))
      (lambda () exp ...)
      (lambda ()
        (setaffinity 0 saved)))))

(define (%run-fibers scheduler hz finished? affinity)
  (with-affinity
   affinity
   (with-interrupts
    hz
    (let ((last-runcount 0))
      (lambda ()
        (let* ((runcount (scheduler-runcount scheduler))
               (res (eqv? runcount last-runcount)))
          (set! last-runcount runcount)
          res)))
    yield-current-task
    (lambda ()
      (run-scheduler scheduler finished?)))))

(define (start-auxiliary-threads scheduler hz finished? affinities)
  (for-each (lambda (sched affinity)
              (call-with-new-thread
               (lambda ()
                 (%run-fibers sched hz finished? affinity))))
            (scheduler-remote-peers scheduler) affinities))

(define (stop-auxiliary-threads scheduler)
  (for-each
   (lambda (scheduler)
     (let ((thread (scheduler-kernel-thread scheduler)))
       (when thread
         (cancel-thread thread)
         (join-thread thread))))
   (scheduler-remote-peers scheduler)))

(define (compute-affinities group-affinity parallelism)
  (define (each-thread-has-group-affinity)
    (make-list parallelism group-affinity))
  (define (one-thread-per-cpu)
    (let lp ((cpu 0))
      (match (bit-position #t group-affinity cpu)
        (#f '())
        (cpu (let ((affinity
                    (make-bitvector (bitvector-length group-affinity) #f)))
               (bitvector-set! affinity cpu #t)
               (cons affinity (lp (1+ cpu))))))))
  (let ((cpu-count (bit-count #t group-affinity)))
    (if (eq? parallelism cpu-count)
        (one-thread-per-cpu)
        (each-thread-has-group-affinity))))

(define* (run-fibers #:optional (init #f)
                     #:key (hz 100) (scheduler #f)
                     (parallelism (current-processor-count))
                     (cpus (getaffinity 0))
                     (install-suspendable-ports? #t)
                     (drain? #f))
  (when install-suspendable-ports? (install-suspendable-ports!))
  (cond
   (scheduler
    (let ((finished? (lambda () #f)))
      (when init (spawn-fiber init scheduler))
      (%run-fibers scheduler hz finished? cpus)))
   (else
    (let* ((scheduler (make-scheduler #:parallelism parallelism))
           (ret (make-atomic-box #f))
           (finished? (lambda ()
                        (and (atomic-box-ref ret)
                             (or (not drain?)
                                 (not (scheduler-work-pending? scheduler))))))
           (affinities (compute-affinities cpus parallelism)))
      (unless init
        (error "run-fibers requires initial fiber thunk when creating sched"))
      (spawn-fiber (lambda ()
                     (call-with-values init
                       (lambda vals (atomic-box-set! ret vals)))
                     ;; Could be that this fiber was migrated away.
                     ;; Make sure to wake up the main scheduler.
                     (spawn-fiber (lambda () #t) scheduler))
                   scheduler)
      (match affinities
        ((affinity . affinities)
         (dynamic-wind
           (lambda ()
             (start-auxiliary-threads scheduler hz finished? affinities))
           (lambda ()
             (%run-fibers scheduler hz finished? affinity))
           (lambda ()
             (stop-auxiliary-threads scheduler)))))
      (destroy-scheduler scheduler)
      (apply values (atomic-box-ref ret))))))

(define* (spawn-fiber thunk #:optional sched #:key parallel?)
  "Spawn a new fiber which will start by invoking @var{thunk}.
The fiber will be scheduled on the next turn.  @var{thunk} will run
with a copy of the current dynamic state, isolating fluid and
parameter mutations to the fiber."
  (define (capture-dynamic-state thunk)
    (let ((dynamic-state (current-dynamic-state)))
      (lambda ()
        (with-dynamic-state dynamic-state thunk))))
  (define (create-fiber sched thunk)
    (schedule-task sched
                   (capture-dynamic-state thunk)))
  (cond
   (sched
    ;; When a scheduler is passed explicitly, it could be there is no
    ;; current fiber; in that case the dynamic state probably doesn't
    ;; have the right right current-read-waiter /
    ;; current-write-waiter, so wrap the thunk.
    (create-fiber sched
                  (lambda ()
                    (current-read-waiter wait-for-readable)
                    (current-write-waiter wait-for-writable)
                    (thunk))))
   ((current-scheduler)
    => (lambda (sched)
         (create-fiber (if parallel?
                           (choose-parallel-scheduler sched)
                           sched)
                       thunk)))
   (else
    (error "No scheduler current; call within run-fibers instead"))))<|MERGE_RESOLUTION|>--- conflicted
+++ resolved
@@ -33,11 +33,8 @@
   #:export (run-fibers spawn-fiber)
   #:re-export (sleep))
 
-<<<<<<< HEAD
-=======
 (init-posix-clocks)
 
->>>>>>> dc157762
 (define (wait-for-readable port)
   (suspend-current-task
    (lambda (sched k)
